@import "reset";
@import 'base';

$sansFontFamily: "Source Sans Pro", $sansFontFamily;
$serifFontFamily: "Merriweather", $serifFontFamily;

a {
  color: $linkColor;
  &:hover { color: $linkColorHover; }
}

body {
  background-color: $bodyBackground;
  color: $textColor;
  font-smoothing: antialiased;
  line-height: 1.4;
}

p {
  margin: 1em 0;
  -webkit-hyphens: auto;
     -moz-hyphens: auto;
          hyphens: auto;
}

em { font-style: italic; }

html {
  font-size: $baseFontSize / 16 * 1em;
}

h1, h2, h3, h4, h5, h6 {
  font-family: $sansFontFamily;
  margin: 0 0 .4em;
  padding: 0 0 .1em;
  color: $gray;
}

h1 {
  font-size: 2.5em;
}

h2 {
  font-size: 2em;
}

h3 {
  font-size: 1em;
  margin: 0;
}

h4 {
  font-size: 1.25em;
  margin: 0 0 .1em;
}

h5, h6 {
  font-size: 1em;
  margin: 0 0 .1em;
}

input, textarea {
  @include plainform;
}

select {
  @include plainform;
  padding: 0;
  text-decoration: underline;
  border: 0;
  &:focus {
    border: 0;
  }
}

label {
  @extend .visuallyhidden;
}

.btn {
  @include sweetbutton;
}

.alert-block {
  span.errorMsgLbl { @extend .visuallyhidden; }
  span.errorMsg { @extend .visuallyhidden; }
}

.btn-link {
  @include box-shadow(none);
  @include reset-box-model;
  background: none;
  background-color: transparent;
  text-decoration: underline;
  border: none;
  cursor: pointer;
  color: $linkColor;
  position: static;
  &:hover { color: $linkColorHover; }
}

//This is a class that generates an x mark to close things.
.close {
  @include icon("delete_1.png");
  height: .9em;
  width: .9em;
  opacity: .6;
  cursor: pointer;

  &:hover {
    opacity: 1;
  }
}

.tab-pane {
  display: none;
  &.active { display: inherit !important; }
}

.red {
  color: $hypothered;
}

.form-horizontal {
  display: inline-block;
  .controls, .control-group, div, fieldset,
  input, button, select, textarea {
    display: inline-block;
  }
  select, textarea, input, button {
    margin: .5em 0;
  }
}

.form-vertical {
  select, textarea, input, button {
    margin-top: .75em;
  }
}

.req {
  display: none;
}

.visuallyhidden {
  position: absolute;
  overflow: hidden;
  clip: rect(0 0 0 0);
  height: 1px; width: 1px;
  margin: -1px; padding: 0; border: 0;
}


//CONTROLS OBJECT
.annotator-controls {
  @include box-shadow(-1em 0 1em 0 #fff);
  background: #fff;

  & > * {
    margin-right: .5em;
  }

  a {
    text-decoration: none;
    cursor: pointer;
    padding-left: 1.3em;
    background-size: 1em 1em;
    background-repeat: no-repeat;
    background-position: left center;
    color: $gray;
    text-align: right;

    &.hyp-write {
      background-image: url("../images/pen_1.png");
    }

    &.hyp-fave {
      background-image: url("../images/fave_1.png");
    }

    &.hyp-flag {
      background-image: url("../images/flag_1.png");
    }

    &.annotator-save {
      background-image: url("../images/submit_1.png");
    }

    &.annotator-cancel {
      background-image: url("../images/delete_1.png");
    }
  }
}

//BODY
.hyp-content { white-space: pre-wrap; }

//Provides the white background upon which items sit
.hyp-paper {
  @include border-radius(.2em);
  @include smallshadow;
  background: #fff;
  padding: 1em;
}

//THREAD INDENTATION
.hyp-thread {
  margin: 0 -1em -1em (-$thread-padding / 2);
  padding-left: $thread-padding / 2;

  & > .annotator-listing {
    border-left: 1px dotted $grayLight;

    & > * {
      padding: .5em 1em 1em $thread-padding;
    }

    & .hyp-detail {
      font-size: 1em;
    }
  }
}

//THREADEXP OBJECT
.hyp-threadexp {
  height: $threadexp-width;
  width: $threadexp-width;
  position: absolute;
  top: .8em;
  left: -($threadexp-width / 2);
  outline: 1px dotted #aaa;
  background-image: url("../images/minus_1.png");
  background-size: 100% 100%;
  background-position: center;

  .hyp-collapsed > & {
    background-image: url("../images/plus_1.png");
  }
}

//EXCERPT
.hyp-excerpt {
  @include box-shadow(1px 3px 8px rgba(0, 0, 0, .2));
  position: relative;
  margin: 1em 0;

  blockquote {
    color: $gray;
    font-family: "Merriweather";
    font-size: 1.1em;
    margin: 0;
    padding: 0 1em;
  }

  &:before {
    color: rgba(150, 150, 150, .5);
    content: "“";
    font-family: "PT Serif";
    font-size: 6em;
    position: absolute;
    top: -.2em;
    left: -.15em;
  }

  &:after {
    color: rgba(150, 150, 150, .5);
    content: "„";
    font-family: "PT Serif";
    font-size: 5em;
    position: absolute;
    right: -.15em;
    bottom: -.1em;
  }
}

<<<<<<< HEAD
//TIMESTAMP
.hyp-time {
  float: right;
  display: inline-block;
  @include tertiarytext;
=======
//TABS
//This applies to tab bars

.tabbar {
  @include pie-clearfix;
  a {
    cursor: pointer;
    float: left;
    padding: .5em 1em;
    padding-top: .25em;
    margin-right: -.5em;
    margin-bottom: 0px;
    position: relative;
    text-decoration: none;
  }

  .active {
    .bartab {  
      @include box-shadow(none);
      color: #333;
      font-weight: bold;
      background: hsla(0, 0%, 100%, 1);
      z-index: 90;
    }
  }
  .bartab {
    @include tabbox;
  }
}

// .a-dropdown {
//   @include linkbutton_right;
//   display: inline;
//   position: relative;
//   background-image: url("../images/dropdown_1.png");
 
//   button {
//     margin: 0;
//   }
  
//   ul {
//     min-width: 100px;
//     background: white;
//     padding: .5em;
//     padding-top: 0;
//     margin: 0;
//     display: none;
//     position: absolute;
//     top: 2em;
//     left: .8em;
//     z-index: 10;
//   }
  
//   li {
//     margin-top: .5em;
//     display: block;
//     opacity: .6;
//     &.selected {
//       opacity: 1;
//     }
    
//     &:hover {
//       opacity: 1;
//     }
//   }
//   &:hover {
//     // background: white;
//     ul {
//       display: block;
//     }
//   }
// }

//TOPBAR
//At the top of annotations mostly provides some clearfixng
.topbar {
  @include pie-clearfix;
  margin-bottom: .25em;
  .hyp-user {
    float: left;
    font-weight: bold;
    text-decoration: underline;
  }
  .hyp-time {
    float: right;
    display: inline-block;
    @include tertiarytext;
  }
>>>>>>> 9bd2d3aa
}

//COMMON CLASSES (TODO: put into a class common to all annotations)
.hyp-content {
  margin-bottom: .5em
}

.bottombar {
  @include pie-clearfix;
}

//ANNOTATION DETAIL
.hyp-detail {
  position: relative;
  & > .annotator-controls {
    position: absolute;
    right: 0;
    z-index: 1;
  }

  & > .annotator-controls {
    @include single-transition(opacity, .25s, ease-in-out);
    opacity: 0;
  }

  &.hyp-hover {
    @include smallshadow(2px, 2px, .2);
    z-index: 2;
    & > .annotator-controls {
      opacity: 1;
    }
  }

  &.hyp-collapsed {
    & > .hyp-content {
      overflow: hidden;
      text-overflow: ellipsis;
      -o-text-overflow: ellipsis;
      white-space: nowrap;
      font-style: italic;
      margin-top: 0;
    }
    & > .hyp-thread { overflow: hidden; }
    & > .hyp-user {
      display: run-in;
      margin-right: .25em;
    }
  }
}

// Remove the expander from the top level annotation
.hyp-paper > .hyp-threadexp {
  display: none;
}

.hyp-user {
  margin-bottom: .25em;
  font-weight: bold;
  text-decoration: underline;
}

//EDITOR
.hyp-writer {
  @include smallshadow(0, 2px, .2);
  position: relative;

  textarea {
    width: 100%;
    min-height: 8em;
  }
  .annotator-controls {
     float: left;
  }
}

//BUCKET VIEW REPLY SUMMARIES
.hyp-summary {
  @include smallshadow(2px, 3px, .2);
  margin: 1em 0;
  position: relative;
  cursor: pointer;

  &:hover {
    @include smallshadow(2px, 4px, .2);
    bottom: 1px;
  }

  &:active {
    @include smallshadow(2px, 1px, .2);
    bottom: -2px;
  }
}


.login.twitter {
  @extend .btn-link;
  background: url('../images/sign-in-with-twitter_0.png');
  background-size: 100% 100%;
  display: inline-block;
  height: 36px;
  font-size: 0;
  margin: -4px;
  width: 225px;
}<|MERGE_RESOLUTION|>--- conflicted
+++ resolved
@@ -273,13 +273,6 @@
   }
 }
 
-<<<<<<< HEAD
-//TIMESTAMP
-.hyp-time {
-  float: right;
-  display: inline-block;
-  @include tertiarytext;
-=======
 //TABS
 //This applies to tab bars
 
@@ -353,22 +346,11 @@
 //   }
 // }
 
-//TOPBAR
-//At the top of annotations mostly provides some clearfixng
-.topbar {
-  @include pie-clearfix;
-  margin-bottom: .25em;
-  .hyp-user {
-    float: left;
-    font-weight: bold;
-    text-decoration: underline;
-  }
-  .hyp-time {
-    float: right;
-    display: inline-block;
-    @include tertiarytext;
-  }
->>>>>>> 9bd2d3aa
+//TIMESTAMP
+.hyp-time {
+  float: right;
+  display: inline-block;
+  @include tertiarytext;
 }
 
 //COMMON CLASSES (TODO: put into a class common to all annotations)
